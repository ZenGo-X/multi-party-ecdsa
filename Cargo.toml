--- conflicted
+++ resolved
@@ -26,26 +26,10 @@
 crate-type = ["lib"]
 
 [dependencies]
-<<<<<<< HEAD
 paillier = { git = "https://github.com/KZen-networks/rust-paillier", tag = "v0.3.0"}
 zk-paillier = { git = "https://github.com/KZen-networks/zk-paillier", tag = "v0.2.0"}
 subtle = { version = "2", features = ["nightly"] }
 serde = { version = "1.0", features = ["derive"] }
-=======
-paillier = { git = "https://github.com/KZen-networks/rust-paillier", tag = "v0.3.0" }
-zk-paillier = { git = "https://github.com/KZen-networks/zk-paillier", tag = "v0.2.0" }
-
-hex = "0.3.2"
-subtle = {version = "2", features = ["nightly"]}
-serde = "1.0"
-serde_derive = "1.0"
-serde_json = "1.0"
-reqwest = {version = "0.9.5", default-features = false}
-rocket = { version = "0.4.2", default-features = false }
-rocket_contrib = { version = "0.4.2", default-features = false, features = ["json"] }
-uuid = { version = "0.7", features = ["v4"] }
-rust-crypto = "^0.2"
->>>>>>> 1212d832
 
 [dependencies.curv]
 git = "https://github.com/KZen-networks/curv"
