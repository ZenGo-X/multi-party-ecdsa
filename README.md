# Multi-party ECDSA

[![Build Status](https://travis-ci.com/KZen-networks/multi-party-ecdsa.svg?branch=master)](https://travis-ci.com/KZen-networks/multi-party-ecdsa)
[![License: GPL v3](https://img.shields.io/badge/License-GPL%20v3-blue.svg)](https://www.gnu.org/licenses/gpl-3.0)

This project is a Rust implementation of {t,n}-threshold ECDSA (elliptic curve digital signature algorithm).

Threshold ECDSA includes two protocols:

-   Key Generation for creating secret shares.
-   Signing for using the secret shares to generate a signature.

ECDSA is used extensively for crypto-currencies such as Bitcoin, Ethereum (secp256k1 curve), NEO (NIST P-256 curve) and much more.
This library can be used to create MultiSig and ThresholdSig crypto wallet.

<<<<<<< HEAD
## Project Status
=======
Project Status
-------
* The library supports **2P-ECDSA** based on Lindell's crypto 2017 paper [1]. Project [Gotham-city](https://github.com/KZen-networks/gotham-city) is a proof of concept for a full two-party Bitcoin wallet that uses this library. See benchmarks and white paper there.
>>>>>>> 644ca51f

-   The library supports **2p-ecdsa** based on Lindell's crypto 2017 paper [1]. Project [Gotham-city](https://github.com/KZen-networks/gotham-city) is a proof of concept for a full two-party Bitcoin wallet that uses this library. See benchmarks and white paper there.

<<<<<<< HEAD
-   The library supports Gennaro and Goldfeder CCS 2018 protocol [2] for **{t,n}-threshold ECDSA**.

## Run
=======
* The library supports **2P-ECDSA** based on Castagnos et. al. crypto 2019 paper [3]. To Enable build with `--features=cclst`.

Run Demo
-------
The following steps are for setup, key generation with `n` parties and signing with `t+1` parties. 

**Setup** 
1) We use shared state machine architecture (see [white city](https://github.com/KZen-networks/white-city)). The parameters `parties` and `threshold` can be configured by changing the file: `param`. a keygen will run with `parties` parties and signing will run with any subset of `threshold + 1` parties. `param` file should be located in the same path of the client softwares.
2) Install [Rust](https://www.rust-lang.org/en-US/install.html),[Nightly Rust](https://doc.rust-lang.org/1.5.0/book/nightly-rust.html).  Run `cargo build --release --examples` ( it will build into `/target/release/examples`)
3) Run the shared state machine: `./sm_manager`. Currently configured to be in `127.0.0.1:8001`, this can be changed in `Rocket.toml` file. The `Rocket.toml` file should be in the same folder you run `sm_manager` from. 
>>>>>>> 644ca51f

The following steps are for setup, key generation with `n` parties and signing with `t+1` parties.

### Setup

1.  We use shared state machine architecture (see [white city](https://github.com/KZen-networks/white-city)). The parameters `parties` and `threshold` can be configured by changing the file: `param`. a keygen will run with `parties` parties and signing will run with any subset of `threshold + 1` parties. `param` file should be located in the same path of the client softwares.

2.  Install [Rust](https://rustup.rs/). Run `cargo build --release --examples` (it will build into `/target/release/examples/`)

3.  Run the shared state machine: `./sm_manager`. Currently configured to be in `127.0.0.1:8001`, this can be changed in `Rocket.toml` file. The `Rocket.toml` file should be in the same folder you run `sm_manager` from.

<<<<<<< HEAD
### KeyGen

run `gg18_keygen_client` as follows: `./gg18_keygen_client http://127.0.0.1:8001 keys.store`. Replace IP and port with the ones configured in setup. Once `n` parties join the application will run till finish. At the end each party will get a local keys file `keys.store` (change filename in command line). This contain secret and public data of the party after keygen. The file therefore should remain private.

### Sign
=======
Run `./run.sh` (located in `/demo` folder) in the same folder as the excutables (usually `/target/release/examples`). It will spawn a shared state machine, clients in the number of parties and signing requests for the `threshold + 1` first parties.
>>>>>>> 644ca51f

Run `./gg18_sign_client`. The application should be in the same folder as the `keys.store` file (or custom filename generated in keygen). the application takes three arguments: `IP:port` as in keygen, `filename` and message to be signed: `./gg18_sign_client http://127.0.0.1:8001 keys.store "KZen Networks"`. The same message should be used by all signers. Once `t+1` parties join the protocol will run and will output to screen signatue (R,s).

### Full demo

Run `./run.sh` (located in `/demo` folder) in the same folder as the excutables (usually `/target/release`). It will spawn a shared state machine, clients in the number of parties and signing requests for the `threshold + 1` first parties.

|          !["Multiparty ECDSA Demo"][demo]          |
| :------------------------------------------------: |
| _A 5 parties setup with 3 signers (threshold = 2)_ |

[demo]: https://raw.githubusercontent.com/KZen-networks/multi-party-ecdsa/master/demo/MP-ECDSA%20demo.gif

## Contributions & Development Process

The contribution workflow is described in [CONTRIBUTING.md](CONTRIBUTING.md), in addition **the [Rust utilities wiki](https://github.com/KZen-networks/rust-utils/wiki) contains information on workflow and environment set-up**.

## License

Multi-party ECDSA is released under the terms of the GPL-3.0 license. See [LICENSE](LICENSE) for more information.

## Contact

Feel free to [reach out](mailto:github@kzencorp.com) or join the KZen Research [Telegram](https://t.me/kzen_research) for discussions on code and research.

## References

[1] <https://eprint.iacr.org/2017/552.pdf>

<<<<<<< HEAD
[2] <https://eprint.iacr.org/2019/114.pdf>
=======
[2] https://eprint.iacr.org/2019/114.pdf

[3] https://eprint.iacr.org/2019/503.pdf
>>>>>>> 644ca51f
<|MERGE_RESOLUTION|>--- conflicted
+++ resolved
@@ -13,32 +13,15 @@
 ECDSA is used extensively for crypto-currencies such as Bitcoin, Ethereum (secp256k1 curve), NEO (NIST P-256 curve) and much more.
 This library can be used to create MultiSig and ThresholdSig crypto wallet.
 
-<<<<<<< HEAD
 ## Project Status
-=======
-Project Status
--------
-* The library supports **2P-ECDSA** based on Lindell's crypto 2017 paper [1]. Project [Gotham-city](https://github.com/KZen-networks/gotham-city) is a proof of concept for a full two-party Bitcoin wallet that uses this library. See benchmarks and white paper there.
->>>>>>> 644ca51f
 
--   The library supports **2p-ecdsa** based on Lindell's crypto 2017 paper [1]. Project [Gotham-city](https://github.com/KZen-networks/gotham-city) is a proof of concept for a full two-party Bitcoin wallet that uses this library. See benchmarks and white paper there.
+-   The library supports **2P-ECDSA** based on Lindell's crypto 2017 paper [1]. Project [Gotham-city](https://github.com/KZen-networks/gotham-city) is a proof of concept for a full two-party Bitcoin wallet that uses this library. See benchmarks and white paper there.
 
-<<<<<<< HEAD
 -   The library supports Gennaro and Goldfeder CCS 2018 protocol [2] for **{t,n}-threshold ECDSA**.
 
-## Run
-=======
-* The library supports **2P-ECDSA** based on Castagnos et. al. crypto 2019 paper [3]. To Enable build with `--features=cclst`.
+-   The library supports **2P-ECDSA** based on Castagnos et. al. crypto 2019 paper [3]. To Enable build with `--features=cclst`.
 
-Run Demo
--------
-The following steps are for setup, key generation with `n` parties and signing with `t+1` parties. 
-
-**Setup** 
-1) We use shared state machine architecture (see [white city](https://github.com/KZen-networks/white-city)). The parameters `parties` and `threshold` can be configured by changing the file: `param`. a keygen will run with `parties` parties and signing will run with any subset of `threshold + 1` parties. `param` file should be located in the same path of the client softwares.
-2) Install [Rust](https://www.rust-lang.org/en-US/install.html),[Nightly Rust](https://doc.rust-lang.org/1.5.0/book/nightly-rust.html).  Run `cargo build --release --examples` ( it will build into `/target/release/examples`)
-3) Run the shared state machine: `./sm_manager`. Currently configured to be in `127.0.0.1:8001`, this can be changed in `Rocket.toml` file. The `Rocket.toml` file should be in the same folder you run `sm_manager` from. 
->>>>>>> 644ca51f
+## Run Demo
 
 The following steps are for setup, key generation with `n` parties and signing with `t+1` parties.
 
@@ -50,27 +33,17 @@
 
 3.  Run the shared state machine: `./sm_manager`. Currently configured to be in `127.0.0.1:8001`, this can be changed in `Rocket.toml` file. The `Rocket.toml` file should be in the same folder you run `sm_manager` from.
 
-<<<<<<< HEAD
 ### KeyGen
 
 run `gg18_keygen_client` as follows: `./gg18_keygen_client http://127.0.0.1:8001 keys.store`. Replace IP and port with the ones configured in setup. Once `n` parties join the application will run till finish. At the end each party will get a local keys file `keys.store` (change filename in command line). This contain secret and public data of the party after keygen. The file therefore should remain private.
 
 ### Sign
-=======
-Run `./run.sh` (located in `/demo` folder) in the same folder as the excutables (usually `/target/release/examples`). It will spawn a shared state machine, clients in the number of parties and signing requests for the `threshold + 1` first parties.
->>>>>>> 644ca51f
 
 Run `./gg18_sign_client`. The application should be in the same folder as the `keys.store` file (or custom filename generated in keygen). the application takes three arguments: `IP:port` as in keygen, `filename` and message to be signed: `./gg18_sign_client http://127.0.0.1:8001 keys.store "KZen Networks"`. The same message should be used by all signers. Once `t+1` parties join the protocol will run and will output to screen signatue (R,s).
 
 ### Full demo
 
-Run `./run.sh` (located in `/demo` folder) in the same folder as the excutables (usually `/target/release`). It will spawn a shared state machine, clients in the number of parties and signing requests for the `threshold + 1` first parties.
-
-|          !["Multiparty ECDSA Demo"][demo]          |
-| :------------------------------------------------: |
-| _A 5 parties setup with 3 signers (threshold = 2)_ |
-
-[demo]: https://raw.githubusercontent.com/KZen-networks/multi-party-ecdsa/master/demo/MP-ECDSA%20demo.gif
+Run `./run.sh` (located in `/demo` folder) in the same folder as the excutables (usually `/target/release/examples`). It will spawn a shared state machine, clients in the number of parties and signing requests for the `threshold + 1` first parties.
 
 ## Contributions & Development Process
 
@@ -88,10 +61,6 @@
 
 [1] <https://eprint.iacr.org/2017/552.pdf>
 
-<<<<<<< HEAD
 [2] <https://eprint.iacr.org/2019/114.pdf>
-=======
-[2] https://eprint.iacr.org/2019/114.pdf
 
-[3] https://eprint.iacr.org/2019/503.pdf
->>>>>>> 644ca51f
+[3] <https://eprint.iacr.org/2019/503.pdf>