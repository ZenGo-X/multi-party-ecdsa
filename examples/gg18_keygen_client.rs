--- conflicted
+++ resolved
@@ -110,13 +110,8 @@
             let decom_j: KeyGenDecommitMessage1 = serde_json::from_str(&round2_ans_vec[j]).unwrap();
             point_vec.push(decom_j.y_i);
             decom_vec.push(decom_j.clone());
-<<<<<<< HEAD
-            enc_keys.push((party_keys.y_i + decom_j.y_i).x_coor().unwrap());
-            j += 1;
-=======
             enc_keys.push((decom_j.y_i.clone() * party_keys.u_i).x_coor().unwrap());
             j = j + 1;
->>>>>>> fd921284
         }
     }
 
