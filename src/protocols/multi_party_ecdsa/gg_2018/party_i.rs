--- conflicted
+++ resolved
@@ -158,10 +158,6 @@
         }
     }
 
-<<<<<<< HEAD
-    pub fn create_from(u: FE, index: usize) -> Self {
-        let y = GE::generator() * u;
-=======
     // we recommend using safe primes if the code is used in production
     pub fn create_safe_prime(index: usize) -> Keys {
         let u: FE = ECScalar::new_random();
@@ -179,7 +175,6 @@
     }
     pub fn create_from(u: FE, index: usize) -> Keys {
         let y = &ECPoint::generator() * &u;
->>>>>>> fd921284
         let (ek, dk) = Paillier::keypair().keys();
 
         Self {
@@ -460,13 +455,7 @@
         delta_inv: &FE,
         b_proof_vec: &[&DLogProof],
         phase1_decommit_vec: Vec<SignDecommitPhase1>,
-<<<<<<< HEAD
-        // blind_vec: &Vec<BigInt>,
-        //  g_gamma_i_vec: &Vec<GE>,
         bc1_vec: &[SignBroadcastPhase1],
-=======
-        bc1_vec: &Vec<SignBroadcastPhase1>,
->>>>>>> fd921284
     ) -> Result<GE, Error> {
         // note: b_proof_vec is populated using the results
         //from the MtAwc, which is handling the proof of knowledge verification of gamma_i such that
