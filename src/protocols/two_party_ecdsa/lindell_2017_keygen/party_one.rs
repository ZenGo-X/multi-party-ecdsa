--- conflicted
+++ resolved
@@ -55,23 +55,7 @@
         let pk_commitment = HashCommitment::create_commitment_with_user_defined_randomness(
             &pk.to_point().x, &pk_commitment_blind_factor);
 
-<<<<<<< HEAD
-        // Implementation of Schnorr protocol
-        let mut pk_t_rand_commitment = PK::to_key(&ec_context, &EC::get_base_point());
-        let sk_t_rand_commitment = pk_t_rand_commitment.randomize(&ec_context).to_big_uint();
-
-        let challenge = HSha256::create_hash(
-            vec![&pk_t_rand_commitment.to_point().x, &EC::get_base_point().x, &pk.to_point().x]);
-
-        let challenge_response = BigInt::mod_sub(
-            &sk_t_rand_commitment, &BigInt::mod_mul(
-                &challenge, &sk, &EC::get_q()),
-            &EC::get_q());
-
-        let zk_pok_blind_factor = BigInt::sample(SECURITY_BITS);
-=======
         let zk_pok_blind_factor = BigInt::sample(R_BYTES_SIZE);
->>>>>>> 279b0c69
         let zk_pok_commitment = HashCommitment::create_commitment_with_user_defined_randomness(
             &d_log_proof.pk_t_rand_commitment.to_point().x, &zk_pok_blind_factor);
 
